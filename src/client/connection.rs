//  rpc-perf - RPC Performance Testing
//  Copyright 2017 Twitter, Inc
//
//  Licensed under the Apache License, Version 2.0 (the "License");
//  you may not use this file except in compliance with the License.
//  You may obtain a copy of the License at
//
//      http://www.apache.org/licenses/LICENSE-2.0
//
//  Unless required by applicable law or agreed to in writing, software
//  distributed under the License is distributed on an "AS IS" BASIS,
//  WITHOUT WARRANTIES OR CONDITIONS OF ANY KIND, either express or implied.
//  See the License for the specific language governing permissions and
//  limitations under the License.

const RX_BUFFER: usize = 4 * 1024;
const TX_BUFFER: usize = 4 * 1024;
extern crate rustls;
use super::net::InternetProtocol;

use bytes::{Buf, MutBuf};
use client::buffer::Buffer;
use mio::Ready;
use mio::tcp::TcpStream;
use mio::unix::UnixReady;
use std::io::{self, Read, Write};
use std::net::SocketAddr;
use std::sync::Arc;

#[derive(Clone, Copy, Debug, PartialEq)]
pub enum State {
    Closed,
    Connecting,
    Established,
    Reading,
    Writing,
}

pub struct Factory {
    rx: usize,
    tx: usize,
    connect_timeout: u64,
    max_connect_timeout: Option<u64>,
    request_timeout: u64,
    max_request_timeout: Option<u64>,
<<<<<<< HEAD
    tls_config: Option<Arc<rustls::ClientConfig>>
=======
    tls_config: Option<Arc<rustls::ClientConfig>>,
>>>>>>> d73bcabf
}

impl Factory {
    pub fn new(
        rx: usize,
        tx: usize,
        connect_timeout: u64,
        request_timeout: u64,
        max_connect_timeout: Option<u64>,
        max_request_timeout: Option<u64>,
        tls_config: Option<Arc<rustls::ClientConfig>>,
<<<<<<< HEAD
=======
        // ca_file: Option<String>,
        // cert_file: Option<String>,
        // key_file: Option<String>,
>>>>>>> d73bcabf
    ) -> Factory {
        Factory {
            rx,
            tx,
            connect_timeout,
            request_timeout,
            max_connect_timeout,
            max_request_timeout,
<<<<<<< HEAD
            tls_config
=======
            tls_config,
            // ca_file,
            // cert_file,
            // key_file,
>>>>>>> d73bcabf
        }
    }

    pub fn connect(&self, address: SocketAddr) -> Connection {
        Connection::new(
            address,
<<<<<<< HEAD
=======
            // is_tls,
>>>>>>> d73bcabf
            self.rx,
            self.tx,
            self.connect_timeout,
            self.request_timeout,
            self.max_connect_timeout,
<<<<<<< HEAD
            self.max_request_timeout
=======
            self.max_request_timeout,
            self.tls_config.clone(),
            // self.ca_file.clone(),
            // self.cert_file.clone(),
            // self.key_file.clone(),
>>>>>>> d73bcabf
        )
    }
}

impl Default for Factory {
    fn default() -> Self {
        Factory {
            rx: RX_BUFFER,
            tx: TX_BUFFER,
            request_timeout: 0,
            connect_timeout: 0,
            max_connect_timeout: None,
            max_request_timeout: None,
            tls_config: None,
<<<<<<< HEAD
=======
            // ca_file: None,
            // cert_file: None,
            // key_file: None,
>>>>>>> d73bcabf
        }
    }
}

pub struct Connection {
    addr: SocketAddr,
<<<<<<< HEAD
=======
    // is_tls: bool,
>>>>>>> d73bcabf
    stream: Option<TcpStream>,
    state: State,
    buffer: Buffer,
    timeout: Option<u64>,
    protocol: InternetProtocol,
    connect_failures: u64,
    connect_timeout: u64,
    max_connect_timeout: Option<u64>,
    request_failures: u64,
    request_timeout: u64,
    max_request_timeout: Option<u64>,
<<<<<<< HEAD
    tls_config: Option<Arc<rustls::ClientConfig>>,
    tls_session: Option<rustls::ClientSession>
=======
    tls_session: Option<rustls::ClientSession>,
    tls_config: Option<Arc<rustls::ClientConfig>>,
>>>>>>> d73bcabf
}

impl Connection {
    /// create connection with specified buffer sizes
    pub fn new(
        address: SocketAddr,
        rx: usize,
        tx: usize,
        connect_timeout: u64,
        request_timeout: u64,
        max_connect_timeout: Option<u64>,
<<<<<<< HEAD
        max_request_timeout: Option<u64>
=======
        max_request_timeout: Option<u64>,
        tls_config: Option<Arc<rustls::ClientConfig>>,
>>>>>>> d73bcabf
    ) -> Self {
        let mut conn = Connection {
            stream: None,
            state: State::Connecting,
            buffer: Buffer::new(rx, tx),
            timeout: None,
            protocol: InternetProtocol::Any,
            addr: address,
            connect_failures: 0,
            connect_timeout,
            max_connect_timeout,
            request_failures: 0,
            request_timeout,
            max_request_timeout,
<<<<<<< HEAD
            tls_config: None,
            tls_session: None
=======
            tls_config,
            tls_session: None,
>>>>>>> d73bcabf
        };
        conn.reconnect();
        conn
    }

    pub fn request_timeout(&self) -> u64 {
        let exponent = 1 << self.request_failures;
        let timeout = self.request_timeout.saturating_mul(exponent);
        if let Some(max_timeout) = self.max_request_timeout {
            if timeout > max_timeout {
                max_timeout
            } else {
                timeout
            }
        } else {
            timeout
        }
    }

    pub fn connect_timeout(&self) -> u64 {
        let exponent = 1 << self.connect_failures;
        let timeout = self.connect_timeout.saturating_mul(exponent);
        if let Some(max_timeout) = self.max_connect_timeout {
            if timeout > max_timeout {
                max_timeout
            } else {
                timeout
            }
        } else {
            timeout
        }
    }

    pub fn clear_failures(&mut self) {
        self.connect_failures = 0;
        self.request_failures = 0;
    }

    pub fn connect_failed(&mut self) {
        self.connect_failures += 1;
    }

    pub fn request_failed(&mut self) {
        self.request_failures += 1;
    }

    pub fn close(&mut self) -> Option<TcpStream> {
        self.state = State::Closed;
        self.buffer.clear();
        self.stream.take()
    }

    pub fn connect(&mut self) {
        self.state = State::Connecting;

        if let Ok(s) = TcpStream::connect(&self.addr) {
<<<<<<< HEAD
            self.tls_config = Some(Arc::new(rustls::ClientConfig::new()));
            self.tls_session = Some(rustls::ClientSession::new(&self.tls_config.unwrap(),
                webpki::DNSNameRef::try_from_ascii_str(&self.addr.ip().to_string()).unwrap()));
            self.stream = Some(s);
=======
            if let Some(ref tls_config) = self.tls_config {
                self.tls_session = Some(
                    rustls::ClientSession::new(
                        tls_config,
                        webpki::DNSNameRef::try_from_ascii_str(&self.addr.ip().to_string()).unwrap(),
                    )
                );
            } else {
                self.stream = Some(s);
            }
>>>>>>> d73bcabf
        } else {
            debug!("Error connecting: {}", self.addr);
        }
    }

    pub fn get_timeout(&mut self) -> Option<u64> {
        self.timeout
    }

    pub fn set_timeout(&mut self, timeout: Option<u64>) {
        self.timeout = timeout;
    }

    /// reconnect the connection in write mode
    pub fn reconnect(&mut self) {
        if self.state == State::Reading {
            self.request_failures += 1
        } else {
            self.request_failures = 0;
        }
        let _ = self.close();
        self.connect();
    }

    pub fn stream(&self) -> Option<&TcpStream> {
        if let Some(ref s) = self.stream {
            Some(s)
        } else {
            None
        }
    }

    pub fn state(&self) -> State {
        self.state
    }

    /// flush the buffer
    pub fn flush(&mut self) -> Result<(), io::Error> {
        if self.state != State::Writing {
            error!("{:?} invalid for read", self.state);
            return Err(io::Error::new(io::ErrorKind::Other, "invalid state"));
        }
        let b = self.buffer.tx.take();
        if let Some(buffer) = b {
            let mut buffer = buffer.flip();
            let buffer_bytes = buffer.remaining();

            let mut s = self.stream.take().unwrap();

            match s.try_write_buf(&mut buffer) {
                Ok(Some(bytes)) => {
                    // successful write
                    trace!("flush {} out of {} bytes", bytes, buffer_bytes);
                    if !buffer.has_remaining() {
                        // write is complete
                        self.set_state(State::Reading);
                    } else {
                        // write is not complete
                        debug!("connection buffer not flushed completely")
                    }
                    self.stream = Some(s);
                }
                Ok(None) => {
                    // socket wasn't ready
                    self.stream = Some(s);
                    debug!("spurious call to flush flush");
                }
                Err(e) => {
                    // got some write error, abandon
                    debug!("flush error: {:?}", e);
                    return Err(e);
                }
            }
            self.buffer.tx = Some(buffer.flip());
            Ok(())
        } else {
            debug!("connection missing buffer on flush");
            return Err(io::Error::new(io::ErrorKind::Other, "buffer missing"));
        }
    }

    /// write bytes into the buffer and call flush
    pub fn write(&mut self, bytes: Vec<u8>) -> Result<(), io::Error> {
        if self.state != State::Writing {
            error!("{:?} invalid for read", self.state);
            return Err(io::Error::new(io::ErrorKind::Other, "invalid state"));
        }
        trace!("write {} bytes", bytes.len());
        let b = self.buffer.tx.take();
        if let Some(mut buffer) = b {
            buffer.clear();
            buffer.write_slice(&bytes);
            self.buffer.tx = Some(buffer);
        } else {
            error!("connection missing buffer on write");
            return Err(io::Error::new(io::ErrorKind::Other, "buffer missing"));
        }
        self.flush()
    }

    pub fn set_state(&mut self, state: State) {
        trace!("connection state change {:?} to {:?}", self.state, state);
        self.state = state;
    }

    pub fn is_connecting(&self) -> bool {
        self.state == State::Connecting
    }

    pub fn is_readable(&self) -> bool {
        self.state == State::Reading
    }

    pub fn is_writable(&self) -> bool {
        self.state == State::Writing
    }

    pub fn read(&mut self) -> Result<Vec<u8>, io::Error> {
        if self.state() != State::Reading {
            error!("{:?} invalid for read", self.state);
            return Err(io::Error::new(io::ErrorKind::Other, "invalid state"));
        }

        let mut response = Vec::<u8>::new();

        if let Some(mut buffer) = self.buffer.rx.take() {
            let mut s = self.stream.take().unwrap();
            match s.try_read_buf(&mut buffer) {
                Ok(Some(0)) => {
                    trace!("connection closed on read");
                    return Err(io::Error::new(io::ErrorKind::Other, "connection closed"));
                }
                Ok(Some(n)) => {
                    unsafe {
                        buffer.advance(n);
                    }

                    // read bytes from connection
                    trace!("read {} bytes", n);
                    let mut buffer = buffer.flip();
                    let _ = buffer.by_ref().take(n as u64).read_to_end(&mut response);
                    self.buffer.rx = Some(buffer.flip());
                    self.stream = Some(s);
                }
                Ok(None) => {
                    trace!("spurious read");
                    self.buffer.rx = Some(buffer);
                    self.stream = Some(s);
                }
                Err(e) => {
                    trace!("connection read error: {}", e);
                    return Err(e);
                }
            }
        } else {
            error!("connection missing buffer on read");
            return Err(io::Error::new(io::ErrorKind::Other, "missing buffer"));
        }
        Ok(response)
    }

    pub fn event_set(&self) -> Ready {
        match self.state {
            State::Connecting | State::Established | State::Writing => {
                Ready::writable() | UnixReady::hup()
            }
            State::Reading => Ready::readable() | UnixReady::hup(),
            _ => Ready::empty(),
        }
    }
}

pub trait TryRead {
    fn try_read_buf<B: MutBuf>(&mut self, buf: &mut B) -> io::Result<Option<usize>>
    where
        Self: Sized,
    {
        // Reads the length of the slice supplied by buf.mut_bytes into the buffer
        // This is not guaranteed to consume an entire datagram or segment.
        // If your protocol is msg based (instead of continuous stream) you should
        // ensure that your buffer is large enough to hold an entire segment
        // (1532 bytes if not jumbo frames)
        let res = self.try_read(unsafe { buf.mut_bytes() });

        if let Ok(Some(cnt)) = res {
            unsafe {
                buf.advance(cnt);
            }
        }

        res
    }

    fn try_read(&mut self, buf: &mut [u8]) -> io::Result<Option<usize>>;
}

pub trait TryWrite {
    fn try_write_buf<B: Buf>(&mut self, buf: &mut B) -> io::Result<Option<usize>>
    where
        Self: Sized,
    {
        let res = self.try_write(buf.bytes());

        if let Ok(Some(cnt)) = res {
            buf.advance(cnt);
        }

        res
    }

    fn try_write(&mut self, buf: &[u8]) -> io::Result<Option<usize>>;
}

impl<T: Read> TryRead for T {
    fn try_read(&mut self, dst: &mut [u8]) -> io::Result<Option<usize>> {
        self.read(dst).map_non_block()
    }
}

impl<T: Write> TryWrite for T {
    fn try_write(&mut self, src: &[u8]) -> io::Result<Option<usize>> {
        self.write(src).map_non_block()
    }
}

/// A helper trait to provide the `map_non_block` function on Results.
trait MapNonBlock<T> {
    /// Maps a `Result<T>` to a `Result<Option<T>>` by converting
    /// operation-would-block errors into `Ok(None)`.
    fn map_non_block(self) -> io::Result<Option<T>>;
}

impl<T> MapNonBlock<T> for io::Result<T> {
    fn map_non_block(self) -> io::Result<Option<T>> {
        use std::io::ErrorKind::WouldBlock;

        match self {
            Ok(value) => Ok(Some(value)),
            Err(err) => {
                if let WouldBlock = err.kind() {
                    Ok(None)
                } else {
                    Err(err)
                }
            }
        }
    }
}
<|MERGE_RESOLUTION|>--- conflicted
+++ resolved
@@ -43,11 +43,7 @@
     max_connect_timeout: Option<u64>,
     request_timeout: u64,
     max_request_timeout: Option<u64>,
-<<<<<<< HEAD
     tls_config: Option<Arc<rustls::ClientConfig>>
-=======
-    tls_config: Option<Arc<rustls::ClientConfig>>,
->>>>>>> d73bcabf
 }
 
 impl Factory {
@@ -58,13 +54,7 @@
         request_timeout: u64,
         max_connect_timeout: Option<u64>,
         max_request_timeout: Option<u64>,
-        tls_config: Option<Arc<rustls::ClientConfig>>,
-<<<<<<< HEAD
-=======
-        // ca_file: Option<String>,
-        // cert_file: Option<String>,
-        // key_file: Option<String>,
->>>>>>> d73bcabf
+        tls_config: Option<Arc<rustls::ClientConfig>>
     ) -> Factory {
         Factory {
             rx,
@@ -73,38 +63,20 @@
             request_timeout,
             max_connect_timeout,
             max_request_timeout,
-<<<<<<< HEAD
             tls_config
-=======
-            tls_config,
-            // ca_file,
-            // cert_file,
-            // key_file,
->>>>>>> d73bcabf
         }
     }
 
     pub fn connect(&self, address: SocketAddr) -> Connection {
         Connection::new(
             address,
-<<<<<<< HEAD
-=======
-            // is_tls,
->>>>>>> d73bcabf
             self.rx,
             self.tx,
             self.connect_timeout,
             self.request_timeout,
             self.max_connect_timeout,
-<<<<<<< HEAD
-            self.max_request_timeout
-=======
             self.max_request_timeout,
-            self.tls_config.clone(),
-            // self.ca_file.clone(),
-            // self.cert_file.clone(),
-            // self.key_file.clone(),
->>>>>>> d73bcabf
+            self.tls_config.clone()
         )
     }
 }
@@ -119,22 +91,12 @@
             max_connect_timeout: None,
             max_request_timeout: None,
             tls_config: None,
-<<<<<<< HEAD
-=======
-            // ca_file: None,
-            // cert_file: None,
-            // key_file: None,
->>>>>>> d73bcabf
         }
     }
 }
 
 pub struct Connection {
     addr: SocketAddr,
-<<<<<<< HEAD
-=======
-    // is_tls: bool,
->>>>>>> d73bcabf
     stream: Option<TcpStream>,
     state: State,
     buffer: Buffer,
@@ -146,13 +108,8 @@
     request_failures: u64,
     request_timeout: u64,
     max_request_timeout: Option<u64>,
-<<<<<<< HEAD
-    tls_config: Option<Arc<rustls::ClientConfig>>,
-    tls_session: Option<rustls::ClientSession>
-=======
     tls_session: Option<rustls::ClientSession>,
-    tls_config: Option<Arc<rustls::ClientConfig>>,
->>>>>>> d73bcabf
+    tls_config: Option<Arc<rustls::ClientConfig>>
 }
 
 impl Connection {
@@ -164,12 +121,8 @@
         connect_timeout: u64,
         request_timeout: u64,
         max_connect_timeout: Option<u64>,
-<<<<<<< HEAD
-        max_request_timeout: Option<u64>
-=======
         max_request_timeout: Option<u64>,
-        tls_config: Option<Arc<rustls::ClientConfig>>,
->>>>>>> d73bcabf
+        tls_config: Option<Arc<rustls::ClientConfig>>
     ) -> Self {
         let mut conn = Connection {
             stream: None,
@@ -184,13 +137,8 @@
             request_failures: 0,
             request_timeout,
             max_request_timeout,
-<<<<<<< HEAD
-            tls_config: None,
-            tls_session: None
-=======
             tls_config,
             tls_session: None,
->>>>>>> d73bcabf
         };
         conn.reconnect();
         conn
@@ -247,12 +195,6 @@
         self.state = State::Connecting;
 
         if let Ok(s) = TcpStream::connect(&self.addr) {
-<<<<<<< HEAD
-            self.tls_config = Some(Arc::new(rustls::ClientConfig::new()));
-            self.tls_session = Some(rustls::ClientSession::new(&self.tls_config.unwrap(),
-                webpki::DNSNameRef::try_from_ascii_str(&self.addr.ip().to_string()).unwrap()));
-            self.stream = Some(s);
-=======
             if let Some(ref tls_config) = self.tls_config {
                 self.tls_session = Some(
                     rustls::ClientSession::new(
@@ -260,10 +202,8 @@
                         webpki::DNSNameRef::try_from_ascii_str(&self.addr.ip().to_string()).unwrap(),
                     )
                 );
-            } else {
-                self.stream = Some(s);
-            }
->>>>>>> d73bcabf
+            }
+            self.stream = Some(s);
         } else {
             debug!("Error connecting: {}", self.addr);
         }
