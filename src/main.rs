--- conflicted
+++ resolved
@@ -154,8 +154,6 @@
         .set_rx_buffer_size(config.rx_buffer_size())
         .set_tx_buffer_size(config.tx_buffer_size())
         .set_internet_protocol(internet_protocol);
-<<<<<<< HEAD
-=======
 
     if let Some(ca_file) = ca_path {
         client_config.set_tls_ca(ca_file);
@@ -166,10 +164,6 @@
         let cert_file = cert_path.unwrap();
         client_config.set_tls_single_cert(cert_file, key_file);
     }
-        // .set_key_file(key_path)
-        // .set_cert_file(cert_path)
-        // .set_ca_file(ca_path);
->>>>>>> d73bcabf
 
     if let Some(mut ratelimit) = connect_ratelimit {
         client_config.set_connect_ratelimit(Some(ratelimit.make_handle()));
@@ -182,20 +176,6 @@
     for server in servers {
         client_config.add_server(server);
     }
-
-<<<<<<< HEAD
-    if let Some(ca_file) = ca_path {
-        client_config.set_tls_ca(ca_file);
-    }
-
-    if key_path.is_some() && cert_path.is_some() {
-        let key_file = key_path.unwrap();
-        let cert_file = cert_path.unwrap();
-        client_config.set_tls_single_cert(cert_file, key_file);
-    }
-=======
-    // client_config.set_tls_config();
->>>>>>> d73bcabf
 
     info!("-----");
     info!("Connecting...");
